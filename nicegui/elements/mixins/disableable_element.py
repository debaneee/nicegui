--- conflicted
+++ resolved
@@ -1,4 +1,8 @@
-from ...binding import BindableProperty
+from typing import Any, Callable
+
+from typing_extensions import Self
+
+from ...binding import BindableProperty, bind, bind_from, bind_to
 from ...element import Element
 
 
@@ -25,8 +29,6 @@
         """Disable the element."""
         self.enabled = False
 
-<<<<<<< HEAD
-=======
     def bind_enabled_to(self,
                         target_object: Any,
                         target_name: str = 'enabled',
@@ -77,7 +79,6 @@
         bind(self, 'enabled', target_object, target_name, forward=forward, backward=backward)
         return self
 
->>>>>>> bde46be8
     def set_enabled(self, value: bool) -> None:
         """Set the enabled state of the element."""
         self.enabled = value
