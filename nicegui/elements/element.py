--- conflicted
+++ resolved
@@ -4,23 +4,12 @@
 from ..globals import view_stack, page_stack
 
 class Element:
-<<<<<<< HEAD
-=======
-    wp_stack = []
-    view_stack = []
->>>>>>> 19d0b26a
-
     visible = BindableProperty
 
     def __init__(self,
                  view: jp.HTMLBaseComponent,
                  ):
-<<<<<<< HEAD
-
         self.parent_view = view_stack[-1]
-=======
-        self.parent_view = self.view_stack[-1]
->>>>>>> 19d0b26a
         self.parent_view.add(view)
         self.view = view
         self.page = page_stack[-1]
