--- conflicted
+++ resolved
@@ -2,28 +2,16 @@
 from __future__ import annotations
 
 import asyncio
-<<<<<<< HEAD
-from typing import Any, Awaitable, Callable, Coroutine, Dict, Generator, Set, TypeVar, cast
-=======
-import weakref
-from collections.abc import Awaitable, Coroutine
-from typing import Any, Callable, TypeVar
->>>>>>> 14b8aad0
+from collections.abc import Awaitable, Coroutine, Generator
+from typing import Any, Callable, TypeVar, cast
 
 from . import core
 from .logging import log
 
-<<<<<<< HEAD
-running_tasks: Set[asyncio.Task] = set()
-lazy_tasks_running: Dict[str, asyncio.Task] = {}
-lazy_coroutines_waiting: Dict[str, Coroutine[Any, Any, Any]] = {}
-_await_tasks_on_shutdown: Set[asyncio.Task] = set()
-=======
 running_tasks: set[asyncio.Task] = set()
 lazy_tasks_running: dict[str, asyncio.Task] = {}
 lazy_coroutines_waiting: dict[str, Coroutine[Any, Any, Any]] = {}
-functions_awaited_on_shutdown: weakref.WeakSet[Callable] = weakref.WeakSet()
->>>>>>> 14b8aad0
+_await_tasks_on_shutdown: set[asyncio.Task] = set()
 
 
 def create(coroutine: Awaitable, *, name: str = 'unnamed task', handle_exceptions: bool = True) -> asyncio.Task:
@@ -37,16 +25,11 @@
     :param handle_exceptions: if ``True`` (default) possible exceptions are forwarded to the global exception handlers
     """
     assert core.loop is not None
-<<<<<<< HEAD
-    real_coroutine = coroutine if asyncio.iscoroutine(coroutine) else asyncio.wait_for(coroutine, None)
+    real_coroutine = coroutine if asyncio.iscoroutine(
+        coroutine) else asyncio.wait_for(coroutine, None)
     task: asyncio.Task = core.loop.create_task(real_coroutine, name=name)
-    task.add_done_callback(_handle_task_result)
-=======
-    coroutine = coroutine if asyncio.iscoroutine(coroutine) else asyncio.wait_for(coroutine, None)
-    task: asyncio.Task = core.loop.create_task(coroutine, name=name)
     if handle_exceptions:
         task.add_done_callback(_handle_exceptions)
->>>>>>> 14b8aad0
     running_tasks.add(task)
     task.add_done_callback(running_tasks.discard)
     if isinstance(coroutine, _AwaitOnShutdown):
@@ -125,7 +108,8 @@
             if task not in _await_tasks_on_shutdown:
                 task.cancel()
         if tasks:
-            await asyncio.sleep(0)  # NOTE: ensure the loop can cancel the tasks before it shuts down
+            # NOTE: ensure the loop can cancel the tasks before it shuts down
+            await asyncio.sleep(0)
             try:
                 await asyncio.wait_for(asyncio.gather(*tasks, return_exceptions=True), timeout=2.0)
             except asyncio.TimeoutError:
