import asyncio
import time
import uuid
from pathlib import Path
from typing import TYPE_CHECKING, Any, Awaitable, Callable, Dict, List, Optional, Union

from fastapi import Request
from fastapi.responses import Response
from fastapi.templating import Jinja2Templates

from nicegui import json

from . import __version__, globals, outbox
from .dependencies import generate_resources
from .element import Element
from .favicon import get_favicon_url

if TYPE_CHECKING:
    from .page import page

templates = Jinja2Templates(Path(__file__).parent / 'templates')


class Client:

    def __init__(self, page: 'page', *, shared: bool = False) -> None:
        self.id = str(uuid.uuid4())
        self.created = time.time()
        globals.clients[self.id] = self

        self.elements: Dict[int, Element] = {}
        self.next_element_id: int = 0
        self.is_waiting_for_connection: bool = False
        self.is_waiting_for_disconnect: bool = False
        self.environ: Optional[Dict[str, Any]] = None
        self.shared = shared

        with Element('q-layout', _client=self).props('view="HHH LpR FFF"').classes('nicegui-layout') as self.layout:
            with Element('q-page-container'):
                with Element('q-page'):
                    self.content = Element('div').classes('nicegui-content')

        self.waiting_javascript_commands: Dict[str, str] = {}

        self.head_html = ''
        self.body_html = ''

        self.page = page

        self.connect_handlers: List[Union[Callable, Awaitable]] = []
        self.disconnect_handlers: List[Union[Callable, Awaitable]] = []

    @property
    def ip(self) -> Optional[str]:
        """Return the IP address of the client, or None if the client is not connected."""
        return self.environ['asgi.scope']['client'][0] if self.environ else None

    @property
    def has_socket_connection(self) -> bool:
        """Return True if the client is connected, False otherwise."""
        return self.environ is not None

    def __enter__(self):
        self.content.__enter__()
        return self

    def __exit__(self, *_):
        self.content.__exit__()

    def build_response(self, request: Request, status_code: int = 200) -> Response:
<<<<<<< HEAD
        prefix = request.headers.get('X-Forwarded-Prefix', '')
=======
        prefix = request.headers.get('X-Forwarded-Prefix', request.scope.get('root_path', ''))
        vue_html, vue_styles, vue_scripts = generate_vue_content()
>>>>>>> f0ccc85c
        elements = json.dumps({id: element._to_dict() for id, element in self.elements.items()})
        vue_html, vue_styles, vue_scripts, import_maps, js_imports = generate_resources(prefix, self.elements.values())
        return templates.TemplateResponse('index.html', {
            'request': request,
            'version': __version__,
            'client_id': str(self.id),
            'elements': elements,
            'head_html': self.head_html,
            'body_html': f'{vue_styles}\n{self.body_html}\n{vue_html}',
            'vue_scripts': vue_scripts,
            'import_maps': import_maps,
            'js_imports': js_imports,
            'title': self.page.resolve_title(),
            'viewport': self.page.resolve_viewport(),
            'favicon_url': get_favicon_url(self.page, prefix),
            'dark': str(self.page.resolve_dark()),
            'language': self.page.resolve_language(),
            'prefix': prefix,
            'tailwind': globals.tailwind,
            'socket_io_js_extra_headers': globals.socket_io_js_extra_headers,
        }, status_code, {'Cache-Control': 'no-store', 'X-NiceGUI-Content': 'page'})

    async def connected(self, timeout: float = 3.0, check_interval: float = 0.1) -> None:
        """Block execution until the client is connected."""
        self.is_waiting_for_connection = True
        deadline = time.time() + timeout
        while not self.environ:
            if time.time() > deadline:
                raise TimeoutError(f'No connection after {timeout} seconds')
            await asyncio.sleep(check_interval)
        self.is_waiting_for_connection = False

    async def disconnected(self, check_interval: float = 0.1) -> None:
        """Block execution until the client disconnects."""
        self.is_waiting_for_disconnect = True
        while self.id in globals.clients:
            await asyncio.sleep(check_interval)
        self.is_waiting_for_disconnect = False

    async def run_javascript(self, code: str, *,
                             respond: bool = True, timeout: float = 1.0, check_interval: float = 0.01) -> Optional[str]:
        """Execute JavaScript on the client.

        The client connection must be established before this method is called.
        You can do this by `await client.connected()` or register a callback with `client.on_connect(...)`.
        If respond is True, the javascript code must return a string.
        """
        request_id = str(uuid.uuid4())
        command = {
            'code': code,
            'request_id': request_id if respond else None,
        }
        outbox.enqueue_message('run_javascript', command, self.id)
        if not respond:
            return None
        deadline = time.time() + timeout
        while request_id not in self.waiting_javascript_commands:
            if time.time() > deadline:
                raise TimeoutError('JavaScript did not respond in time')
            await asyncio.sleep(check_interval)
        return self.waiting_javascript_commands.pop(request_id)

    def open(self, target: Union[Callable, str]) -> None:
        """Open a new page in the client."""
        path = target if isinstance(target, str) else globals.page_routes[target]
        outbox.enqueue_message('open', path, self.id)

    def download(self, url: str, filename: Optional[str] = None) -> None:
        """Download a file from the given URL."""
        outbox.enqueue_message('download', {'url': url, 'filename': filename}, self.id)

    def on_connect(self, handler: Union[Callable, Awaitable]) -> None:
        """Register a callback to be called when the client connects."""
        self.connect_handlers.append(handler)

    def on_disconnect(self, handler: Union[Callable, Awaitable]) -> None:
        """Register a callback to be called when the client disconnects."""
        self.disconnect_handlers.append(handler)<|MERGE_RESOLUTION|>--- conflicted
+++ resolved
@@ -68,12 +68,7 @@
         self.content.__exit__()
 
     def build_response(self, request: Request, status_code: int = 200) -> Response:
-<<<<<<< HEAD
-        prefix = request.headers.get('X-Forwarded-Prefix', '')
-=======
         prefix = request.headers.get('X-Forwarded-Prefix', request.scope.get('root_path', ''))
-        vue_html, vue_styles, vue_scripts = generate_vue_content()
->>>>>>> f0ccc85c
         elements = json.dumps({id: element._to_dict() for id, element in self.elements.items()})
         vue_html, vue_styles, vue_scripts, import_maps, js_imports = generate_resources(prefix, self.elements.values())
         return templates.TemplateResponse('index.html', {
