import asyncio
import logging
import time
from collections import defaultdict
<<<<<<< HEAD
from typing import Any, Callable, DefaultDict, Dict, List, Optional, Set, Tuple, Type
=======
from collections.abc import Mapping
from typing import Any, Callable, DefaultDict, Dict, List, Optional, Set, Tuple, Type, Union
>>>>>>> bde46be8

from . import globals

bindings: DefaultDict[Tuple[int, str], List] = defaultdict(list)
bindable_properties: Dict[Tuple[int, str], Any] = {}
active_links: List[Tuple[Any, str, Any, str, Callable[[Any], Any]]] = []


<<<<<<< HEAD
async def loop():
=======
def has_attribute(obj: Union[object, Mapping], name: str) -> Any:
    if isinstance(obj, Mapping):
        return name in obj
    else:
        return hasattr(obj, name)


def get_attribute(obj: Union[object, Mapping], name: str) -> Any:
    if isinstance(obj, Mapping):
        return obj[name]
    else:
        return getattr(obj, name)


def set_attribute(obj: Union[object, Mapping], name: str, value: Any) -> None:
    if isinstance(obj, dict):
        obj[name] = value
    else:
        setattr(obj, name, value)


async def loop() -> None:
>>>>>>> bde46be8
    while True:
        visited: Set[Tuple[int, str]] = set()
        t = time.time()
        for link in active_links:
            (source_obj, source_name, target_obj, target_name, transform) = link
<<<<<<< HEAD
            value = transform(getattr(source_obj, source_name))
            if getattr(target_obj, target_name) != value:
                setattr(target_obj, target_name, value)
                propagate(target_obj, target_name, visited)
=======
            if has_attribute(source_obj, source_name):
                value = transform(get_attribute(source_obj, source_name))
                if not has_attribute(target_obj, target_name) or get_attribute(target_obj, target_name) != value:
                    set_attribute(target_obj, target_name, value)
                    propagate(target_obj, target_name, visited)
>>>>>>> bde46be8
            del link, source_obj, target_obj
        if time.time() - t > 0.01:
            logging.warning(f'binding propagation for {len(active_links)} active links took {time.time() - t:.3f} s')
        await asyncio.sleep(globals.binding_refresh_interval)


def propagate(source_obj: Any, source_name: str, visited: Optional[Set[Tuple[int, str]]] = None) -> None:
    if visited is None:
        visited = set()
    visited.add((id(source_obj), source_name))
    for _, target_obj, target_name, transform in bindings.get((id(source_obj), source_name), []):
        if (id(target_obj), target_name) in visited:
            continue
<<<<<<< HEAD
        target_value = transform(getattr(source_obj, source_name))
        if getattr(target_obj, target_name) != target_value:
            setattr(target_obj, target_name, target_value)
            propagate(target_obj, target_name, visited)
=======
        if has_attribute(source_obj, source_name):
            target_value = transform(get_attribute(source_obj, source_name))
            if not has_attribute(target_obj, target_name) or get_attribute(target_obj, target_name) != target_value:
                set_attribute(target_obj, target_name, target_value)
                propagate(target_obj, target_name, visited)
>>>>>>> bde46be8


def bind_to(self_obj: Any, self_name: str, other_obj: Any, other_name: str, forward: Callable[[Any], Any]) -> None:
    bindings[(id(self_obj), self_name)].append((self_obj, other_obj, other_name, forward))
    if (id(self_obj), self_name) not in bindable_properties:
        active_links.append((self_obj, self_name, other_obj, other_name, forward))
    propagate(self_obj, self_name)


def bind_from(self_obj: Any, self_name: str, other_obj: Any, other_name: str, backward: Callable[[Any], Any]) -> None:
    bindings[(id(other_obj), other_name)].append((other_obj, self_obj, self_name, backward))
    if (id(other_obj), other_name) not in bindable_properties:
        active_links.append((other_obj, other_name, self_obj, self_name, backward))
    propagate(other_obj, other_name)


def bind(self_obj: Any, self_name: str, other_obj: Any, other_name: str, *,
         forward: Callable[[Any], Any] = lambda x: x, backward: Callable[[Any], Any] = lambda x: x) -> None:
    bind_from(self_obj, self_name, other_obj, other_name, backward=backward)
    bind_to(self_obj, self_name, other_obj, other_name, forward=forward)


class BindableProperty:

    def __init__(self, on_change: Optional[Callable[..., Any]] = None) -> None:
        self.on_change = on_change

    def __set_name__(self, _, name: str) -> None:
        self.name = name

    def __get__(self, owner: Any, _=None) -> Any:
        return getattr(owner, '___' + self.name)

    def __set__(self, owner: Any, value: Any) -> None:
        has_attribute = hasattr(owner, '___' + self.name)
        value_changed = has_attribute and getattr(owner, '___' + self.name) != value
        if has_attribute and not value_changed:
            return
        setattr(owner, '___' + self.name, value)
        bindable_properties[(id(owner), self.name)] = owner
        propagate(owner, self.name)
        if value_changed and self.on_change is not None:
            self.on_change(owner, value)


def remove(objects: List[Any], type: Type) -> None:
    active_links[:] = [
        (source_obj, source_name, target_obj, target_name, transform)
        for source_obj, source_name, target_obj, target_name, transform in active_links
        if not (isinstance(source_obj, type) and source_obj in objects or
                isinstance(target_obj, type) and target_obj in objects)
    ]
    for key, binding_list in list(bindings.items()):
        binding_list[:] = [
            (source_obj, target_obj, target_name, transform)
            for source_obj, target_obj, target_name, transform in binding_list
            if not (isinstance(source_obj, type) and source_obj in objects or
                    isinstance(target_obj, type) and target_obj in objects)
        ]
        if not binding_list:
            del bindings[key]
    for (obj_id, name), obj in list(bindable_properties.items()):
        if isinstance(obj, type) and obj in objects:
            del bindable_properties[(obj_id, name)]<|MERGE_RESOLUTION|>--- conflicted
+++ resolved
@@ -2,12 +2,8 @@
 import logging
 import time
 from collections import defaultdict
-<<<<<<< HEAD
-from typing import Any, Callable, DefaultDict, Dict, List, Optional, Set, Tuple, Type
-=======
 from collections.abc import Mapping
 from typing import Any, Callable, DefaultDict, Dict, List, Optional, Set, Tuple, Type, Union
->>>>>>> bde46be8
 
 from . import globals
 
@@ -16,9 +12,6 @@
 active_links: List[Tuple[Any, str, Any, str, Callable[[Any], Any]]] = []
 
 
-<<<<<<< HEAD
-async def loop():
-=======
 def has_attribute(obj: Union[object, Mapping], name: str) -> Any:
     if isinstance(obj, Mapping):
         return name in obj
@@ -41,24 +34,16 @@
 
 
 async def loop() -> None:
->>>>>>> bde46be8
     while True:
         visited: Set[Tuple[int, str]] = set()
         t = time.time()
         for link in active_links:
             (source_obj, source_name, target_obj, target_name, transform) = link
-<<<<<<< HEAD
-            value = transform(getattr(source_obj, source_name))
-            if getattr(target_obj, target_name) != value:
-                setattr(target_obj, target_name, value)
-                propagate(target_obj, target_name, visited)
-=======
             if has_attribute(source_obj, source_name):
                 value = transform(get_attribute(source_obj, source_name))
                 if not has_attribute(target_obj, target_name) or get_attribute(target_obj, target_name) != value:
                     set_attribute(target_obj, target_name, value)
                     propagate(target_obj, target_name, visited)
->>>>>>> bde46be8
             del link, source_obj, target_obj
         if time.time() - t > 0.01:
             logging.warning(f'binding propagation for {len(active_links)} active links took {time.time() - t:.3f} s')
@@ -72,18 +57,11 @@
     for _, target_obj, target_name, transform in bindings.get((id(source_obj), source_name), []):
         if (id(target_obj), target_name) in visited:
             continue
-<<<<<<< HEAD
-        target_value = transform(getattr(source_obj, source_name))
-        if getattr(target_obj, target_name) != target_value:
-            setattr(target_obj, target_name, target_value)
-            propagate(target_obj, target_name, visited)
-=======
         if has_attribute(source_obj, source_name):
             target_value = transform(get_attribute(source_obj, source_name))
             if not has_attribute(target_obj, target_name) or get_attribute(target_obj, target_name) != target_value:
                 set_attribute(target_obj, target_name, target_value)
                 propagate(target_obj, target_name, visited)
->>>>>>> bde46be8
 
 
 def bind_to(self_obj: Any, self_name: str, other_obj: Any, other_name: str, forward: Callable[[Any], Any]) -> None:
