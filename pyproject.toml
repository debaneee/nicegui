--- conflicted
+++ resolved
@@ -1,10 +1,6 @@
 [tool.poetry]
 name = "nicegui"
-<<<<<<< HEAD
-version = "2.24.0.dev0"
-=======
-version = "2.24.1-dev"
->>>>>>> 825e599b
+version = "2.24.1.dev0"
 description = "Create web-based user interfaces with Python. The nice way."
 authors = ["Zauberzeug GmbH <info@zauberzeug.com>"]
 license = "MIT"
