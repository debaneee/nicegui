#!/usr/bin/env python3
import importlib
import inspect

if True:
    # increasing max decode packets to be able to transfer images
    # see https://github.com/miguelgrinberg/python-engineio/issues/142
    from engineio.payload import Payload
    Payload.max_decode_packets = 500

import os
from pathlib import Path
from typing import Awaitable, Callable, Optional

from fastapi import Request
from fastapi.responses import FileResponse, RedirectResponse, Response
from starlette.middleware.sessions import SessionMiddleware

import prometheus
from nicegui import Client, app
from nicegui import globals as nicegui_globals
from nicegui import ui
from website import documentation, example_card, svg
from website.demo import bash_window, browser_window, python_window
from website.documentation_tools import create_anchor_name, element_demo, generate_class_doc
from website.star import add_star
from website.style import example_link, features, heading, link_target, section_heading, side_menu, subtitle, title

prometheus.start_monitor(app)

# session middleware is required for demo in documentation and prometheus
app.add_middleware(SessionMiddleware, secret_key=os.environ.get('NICEGUI_SECRET_KEY', ''))

app.add_static_files('/favicon', str(Path(__file__).parent / 'website' / 'favicon'))
app.add_static_files('/fonts', str(Path(__file__).parent / 'website' / 'fonts'))


@app.get('/logo.png')
def logo() -> FileResponse:
    return FileResponse(svg.PATH / 'logo.png', media_type='image/png')


@app.get('/logo_square.png')
def logo_square() -> FileResponse:
    return FileResponse(svg.PATH / 'logo_square.png', media_type='image/png')


@app.middleware('http')
async def redirect_reference_to_documentation(request: Request,
                                              call_next: Callable[[Request], Awaitable[Response]]) -> Response:
    if request.url.path == '/reference':
        return RedirectResponse('/documentation')
    return await call_next(request)

# NOTE in our global fly.io deployment we need to make sure that the websocket connects back to the same instance
fly_instance_id = os.environ.get('FLY_ALLOC_ID', '').split('-')[0]
if fly_instance_id:
    nicegui_globals.socket_io_js_extra_headers['fly-force-instance-id'] = fly_instance_id


def add_head_html() -> None:
    ui.add_head_html((Path(__file__).parent / 'website' / 'static' / 'header.html').read_text())
    ui.add_head_html(f"<style>{(Path(__file__).parent / 'website' / 'static' / 'style.css').read_text()}</style>")


def add_header(menu: Optional[ui.left_drawer] = None) -> None:
    menu_items = {
        'Installation': '/#installation',
        'Features': '/#features',
        'Demos': '/#demos',
        'Documentation': '/documentation',
        'Examples': '/#examples',
        'Why?': '/#why',
    }
    with ui.header() \
            .classes('items-center duration-200 p-0 px-4 no-wrap') \
            .style('box-shadow: 0 2px 4px rgba(0, 0, 0, 0.1)'):
        if menu:
            ui.button(on_click=menu.toggle).props('flat color=white icon=menu round').classes('lg:hidden')
        with ui.link(target=index_page).classes('row gap-4 items-center no-wrap mr-auto'):
            svg.face().classes('w-8 stroke-white stroke-2')
            svg.word().classes('w-24')
<<<<<<< HEAD
        with ui.button(on_click=lambda: menu.open()).props('flat color=white icon=menu').classes('lg:hidden'):
            with ui.menu().classes('bg-primary text-white text-lg') as menu:
                for title, target in menu_items.items():
                    ui.menu_item(title, on_click=lambda _, target=target: ui.open(target))
=======
>>>>>>> 7ff641aa
        with ui.row().classes('max-lg:hidden'):
            for title, target in menu_items.items():
                ui.link(title, target).classes(replace='text-lg text-white')
        with ui.link(target='https://discord.gg/TEpFeAaF4f').classes('max-[435px]:hidden').tooltip('Discord'):
            svg.discord().classes('fill-white scale-125 m-1')
        with ui.link(target='https://www.reddit.com/r/nicegui/').classes('max-[385px]:hidden').tooltip('Reddit'):
            svg.reddit().classes('fill-white scale-125 m-1')
        with ui.link(target='https://github.com/zauberzeug/nicegui/').tooltip('GitHub'):
            svg.github().classes('fill-white scale-125 m-1')
        add_star().classes('max-[480px]:hidden')
        with ui.row().classes('lg:hidden'):
            with ui.button().props('flat color=white icon=more_vert round'):
                with ui.menu().classes('bg-primary text-white text-lg').props(remove='no-parent-event'):
                    for title, target in menu_items.items():
                        ui.menu_item(title, on_click=lambda _, target=target: ui.open(target))


@ui.page('/')
async def index_page(client: Client) -> None:
    client.content.classes('p-0 gap-0')
    add_head_html()
    add_header()

    with ui.row().classes('w-full h-screen items-center gap-8 pr-4 no-wrap into-section'):
        svg.face(half=True).classes('stroke-black w-[200px] md:w-[230px] lg:w-[300px]')
        with ui.column().classes('gap-4 md:gap-8 pt-32'):
            title('Meet the *NiceGUI*.')
            subtitle('And let any browser be the frontend of your Python code.') \
                .classes('max-w-[20rem] sm:max-w-[24rem] md:max-w-[30rem]')
            ui.link(target='#about').classes('scroll-indicator')

    with ui.row().classes('''
            dark-box min-h-screen no-wrap
            justify-center items-center flex-col md:flex-row
            py-20 px-8 lg:px-16
            gap-8 sm:gap-16 md:gap-8 lg:gap-16
        '''):
        link_target('about')
        with ui.column().classes('text-white max-w-4xl'):
            heading('Interact with Python through buttons, dialogs, 3D&nbsp;scenes, plots and much more.')
            with ui.column().classes('gap-2 bold-links arrow-links text-lg'):
                ui.markdown('''
                    NiceGUI manages web development details, letting you focus on Python code for diverse applications,
                    including robotics, IoT solutions, smart home automation, and machine learning.
                    Designed to work smoothly with connected peripherals like webcams and GPIO pins in IoT setups,
                    NiceGUI streamlines the management of all your code in one place.
                    <br><br>
                    With a gentle learning curve, NiceGUI is user-friendly for beginners
                    and offers advanced customization for experienced users,
                    ensuring simplicity for basic tasks and feasibility for complex projects.
                    <br><br><br>
                    Available as
                    [PyPI package](https://pypi.org/project/nicegui/),
                    [Docker image](https://hub.docker.com/r/zauberzeug/nicegui) and on
                    [GitHub](https://github.com/zauberzeug/nicegui).
                ''')
        example_card.create()

    with ui.column().classes('w-full text-lg p-8 lg:p-16 max-w-[1600px] mx-auto'):
        link_target('installation', '-50px')
        section_heading('Installation', 'Get *started*')
        with ui.row().classes('w-full text-lg leading-tight grid grid-cols-1 lg:grid-cols-2 xl:grid-cols-3 gap-8'):
            with ui.column().classes('w-full max-w-md gap-2'):
                ui.html('<em>1.</em>').classes('text-3xl font-bold')
                ui.markdown('Create __main.py__').classes('text-lg')
                with python_window(classes='w-full h-52'):
                    ui.markdown('''
                        ```python\n
                        from nicegui import ui

                        ui.label('Hello NiceGUI!')

                        ui.run()
                        ```
                    ''')
            with ui.column().classes('w-full max-w-md gap-2'):
                ui.html('<em>2.</em>').classes('text-3xl font-bold')
                ui.markdown('Install and launch').classes('text-lg')
                with bash_window(classes='w-full h-52'):
                    ui.markdown('''
                        ```bash
                        pip3 install nicegui
                        python3 main.py
                        ```
                    ''')
            with ui.column().classes('w-full max-w-md gap-2'):
                ui.html('<em>3.</em>').classes('text-3xl font-bold')
                ui.markdown('Enjoy!').classes('text-lg')
                with browser_window(classes='w-full h-52'):
                    ui.label('Hello NiceGUI!')
        with ui.expansion('...or use Docker to run your main.py').classes('w-full gap-2 bold-links arrow-links'):
            with ui.row().classes('mt-8 w-full justify-center items-center gap-8'):
                ui.markdown('''
                    With our [multi-arch Docker image](https://hub.docker.com/repository/docker/zauberzeug/nicegui) 
                    you can start the server without installing any packages.

                    The command searches for `main.py` in in your current directory and makes the app available at http://localhost:8888.
                ''').classes('max-w-xl')
                with bash_window(classes='max-w-lg w-full h-52'):
                    ui.markdown('''
                        ```bash
                        docker run -it --rm -p 8888:8080 \\
                            -v "$PWD":/app zauberzeug/nicegui
                        ```
                    ''')

    with ui.column().classes('w-full p-8 lg:p-16 bold-links arrow-links max-w-[1600px] mx-auto'):
        link_target('features', '-50px')
        section_heading('Features', 'Code *nicely*')
        with ui.row().classes('w-full text-lg leading-tight grid grid-cols-1 sm:grid-cols-2 xl:grid-cols-3 gap-8'):
            features('swap_horiz', 'Interaction', [
                'buttons, switches, sliders, inputs, ...',
                'notifications, dialogs and menus',
                'interactive images with SVG overlays',
                'web pages and native window apps',
            ])
            features('space_dashboard', 'Layout', [
                'navigation bars, tabs, panels, ...',
                'grouping with rows, columns, grids and cards',
                'HTML and Markdown elements',
                'flex layout by default',
            ])
            features('insights', 'Visualization', [
                'charts, diagrams and tables',
                '3D scenes',
                'progress bars',
                'built-in timer for data refresh',
            ])
            features('brush', 'Styling', [
                'customizable color themes',
                'custom CSS and classes',
                'modern look with material design',
                '[Tailwind CSS](https://tailwindcss.com/) auto-completion',
            ])
            features('source', 'Coding', [
                'routing for multiple pages',
                'auto-reload on code change',
                'straight-forward data binding',
                'Jupyter notebook compatibility',
            ])
            features('anchor', 'Foundation', [
                'generic [Vue](https://vuejs.org/) to Python bridge',
                'dynamic GUI through [Quasar](https://quasar.dev/)',
                'content is served with [FastAPI](http://fastapi.tiangolo.com/)',
                'Python 3.7+',
            ])

    with ui.column().classes('w-full p-8 lg:p-16 max-w-[1600px] mx-auto'):
        link_target('demos', '-50px')
        section_heading('Demos', 'Try *this*')
        with ui.column().classes('w-full'):
            documentation.create_intro()

    with ui.column().classes('dark-box p-8 lg:p-16 my-16'):
        with ui.column().classes('mx-auto items-center gap-y-8 gap-x-32 lg:flex-row'):
            with ui.column().classes('gap-1 max-lg:items-center max-lg:text-center'):
                ui.markdown('Browse through plenty of live demos.') \
                    .classes('text-white text-2xl md:text-3xl font-medium')
                ui.html('Fun-Fact: This whole website is also coded with NiceGUI.') \
                    .classes('text-white text-lg md:text-xl')
            ui.link('Documentation', '/documentation') \
                .classes('rounded-full mx-auto px-12 py-2 text-white bg-white font-medium text-lg md:text-xl')

    with ui.column().classes('w-full p-8 lg:p-16 max-w-[1600px] mx-auto'):
        link_target('examples', '-50px')
        section_heading('In-depth examples', 'Pick your *solution*')
        with ui.row().classes('w-full text-lg leading-tight grid grid-cols-1 sm:grid-cols-2 xl:grid-cols-3 gap-4'):
            example_link('Slideshow', 'implements a keyboard-controlled image slideshow')
            example_link('Authentication', 'shows how to use sessions to build a login screen')
            example_link('Modularization',
                         'provides an example of how to modularize your application into multiple files and reuse code')
            example_link('FastAPI', 'illustrates the integration of NiceGUI with an existing FastAPI application')
            example_link('Map',
                         'demonstrates wrapping the JavaScript library [leaflet](https://leafletjs.com/) '
                         'to display a map at specific locations')
            example_link('AI Interface',
                         'utilizes the [replicate](https://replicate.com) library to perform voice-to-text '
                         'transcription and generate images from prompts with Stable Diffusion')
            example_link('3D Scene', 'creates a webGL view and loads an STL mesh illuminated with a spotlight')
            example_link('Custom Vue Component', 'shows how to write and integrate a custom Vue component')
            example_link('Image Mask Overlay', 'shows how to overlay an image with a mask')
            example_link('Infinite Scroll', 'presents an infinitely scrolling image gallery')
            example_link('OpenCV Webcam', 'uses OpenCV to capture images from a webcam')
            example_link('SVG Clock', 'displays an analog clock by updating an SVG with `ui.timer`')
            example_link('Progress', 'demonstrates a progress bar for heavy computations')
            example_link('NGINX Subpath', 'shows the setup to serve an app behind a reverse proxy subpath')
            example_link('Script Executor', 'executes scripts on selection and displays the output')
            example_link('Local File Picker', 'demonstrates a dialog for selecting files locally on the server')
            example_link('Search as you type', 'using public API of thecocktaildb.com to search for cocktails')
            example_link('Menu and Tabs', 'uses Quasar to create foldable menu and tabs inside a header bar')
            example_link('Todo list', 'shows a simple todo list with checkboxes and text input')
            example_link('Trello Cards', 'shows Trello-like cards that can be dragged and dropped into columns')
            example_link('Slots', 'shows how to use scoped slots to customize Quasar elements')
            example_link('Table and slots', 'shows how to use component slots in a table')
            example_link('Single Page App', 'navigate without reloading the page')
            example_link('Chat App', 'a simple chat app')
            example_link('Chat with AI', 'a simple chat app with AI')
            example_link('SQLite Database', 'CRUD operations on a SQLite database')
            example_link('Pandas DataFrame', 'displays an editable [pandas](https://pandas.pydata.org) DataFrame')

    with ui.row().classes('bg-primary w-full min-h-screen mt-16'):
        link_target('why')
        with ui.column().classes('''
                max-w-[1600px] m-auto
                py-20 px-8 lg:px-16
                items-center justify-center no-wrap flex-col md:flex-row gap-16
            '''):
            with ui.column().classes('gap-8'):
                heading('Why?')
                with ui.column().classes('gap-2 text-xl text-white bold-links arrow-links'):
                    ui.markdown(
                        'We at '
                        '[Zauberzeug](https://zauberzeug.com) '
                        'like '
                        '[Streamlit](https://streamlit.io/) '
                        'but find it does '
                        '[too much magic](https://github.com/zauberzeug/nicegui/issues/1#issuecomment-847413651) '
                        'when it comes to state handling. '
                        'In search for an alternative nice library to write simple graphical user interfaces in Python we discovered '
                        '[JustPy](https://justpy.io/). '
                        'Although we liked the approach, it is too "low-level HTML" for our daily usage. '
                        'But it inspired us to use '
                        '[Vue](https://vuejs.org/) '
                        'and '
                        '[Quasar](https://quasar.dev/) '
                        'for the frontend.')
                    ui.markdown(
                        'We have built on top of '
                        '[FastAPI](https://fastapi.tiangolo.com/), '
                        'which itself is based on the ASGI framework '
                        '[Starlette](https://www.starlette.io/) '
                        'and the ASGI webserver '
                        '[Uvicorn](https://www.uvicorn.org/) '
                        'because of their great performance and ease of use.'
                    )
            svg.face().classes('stroke-white shrink-0 w-[200px] md:w-[300px] lg:w-[450px]')


@ui.page('/documentation')
def documentation_page() -> None:
    add_head_html()
    menu = side_menu()
    add_header(menu)
    ui.add_head_html('<style>html {scroll-behavior: auto;}</style>')
    with ui.column().classes('w-full p-8 lg:p-16 max-w-[1250px] mx-auto'):
        section_heading('Reference, Demos and more', '*NiceGUI* Documentation')
        ui.markdown('''
            This is the documentation for NiceGUI >= 1.0.
            Documentation for older versions can be found at [https://0.9.nicegui.io/](https://0.9.nicegui.io/reference).
        ''').classes('bold-links arrow-links')
        documentation.create_full()


@ui.page('/documentation/{name}')
async def documentation_page_more(name: str, client: Client) -> None:
    if not hasattr(ui, name):
        name = name.replace('_', '')  # NOTE: "AG Grid" leads to anchor name "ag_grid", but class is `ui.aggrid`
    module = importlib.import_module(f'website.more_documentation.{name}_documentation')
    more = getattr(module, 'more', None)
    if hasattr(ui, name):
        api = getattr(ui, name)
        back_link_target = str(api.__doc__ or api.__init__.__doc__).splitlines()[0].strip()
    else:
        api = name
        back_link_target = name

    add_head_html()
    add_header()
    with side_menu() as menu:
        ui.markdown(f'[← back](/documentation#{create_anchor_name(back_link_target)})').classes('bold-links')
    with ui.column().classes('w-full p-8 lg:p-16 max-w-[1250px] mx-auto'):
        section_heading('Documentation', f'ui.*{name}*')
        with menu:
            ui.markdown('**Demos**' if more else '**Demo**').classes('mt-4')
        element_demo(api)(getattr(module, 'main_demo'))
        if more:
            more()
        if inspect.isclass(api):
            with menu:
                ui.markdown('**Reference**').classes('mt-4')
            ui.markdown('## Reference').classes('mt-16')
            generate_class_doc(api)
    await client.connected()
    await ui.run_javascript(f'document.title = "{name} • NiceGUI";', respond=False)

ui.run(uvicorn_reload_includes='*.py, *.css, *.html')<|MERGE_RESOLUTION|>--- conflicted
+++ resolved
@@ -80,13 +80,10 @@
         with ui.link(target=index_page).classes('row gap-4 items-center no-wrap mr-auto'):
             svg.face().classes('w-8 stroke-white stroke-2')
             svg.word().classes('w-24')
-<<<<<<< HEAD
         with ui.button(on_click=lambda: menu.open()).props('flat color=white icon=menu').classes('lg:hidden'):
             with ui.menu().classes('bg-primary text-white text-lg') as menu:
                 for title, target in menu_items.items():
                     ui.menu_item(title, on_click=lambda _, target=target: ui.open(target))
-=======
->>>>>>> 7ff641aa
         with ui.row().classes('max-lg:hidden'):
             for title, target in menu_items.items():
                 ui.link(title, target).classes(replace='text-lg text-white')
